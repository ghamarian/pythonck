--- conflicted
+++ resolved
@@ -501,9 +501,6 @@
 print(f"Total tile size: {4*2*8*4}×{4*2*8*4} = {(4*2*8*4)**2} elements")
 ```
 
-<<<<<<< HEAD
-**2D Thread Cooperation**: Notice how threads in different positions (M,N) get different X coordinates. Thread[0,0] handles different data than Thread[1,0] or Thread[0,1]. This creates a 2D grid of work distribution where:
-=======
 ## Work Distribution Pattern
 
 ```{=html}
@@ -585,7 +582,6 @@
 analysis_dist = make_static_tile_distribution(analysis_encoding)
 analyze_access_pattern(analysis_dist)
 ```
->>>>>>> 9101ab4d
 
 ## C++ Integration Example
 
@@ -671,122 +667,6 @@
 </div>
 ```
 
-<<<<<<< HEAD
-## The `ys_to_d_descriptor`: A Thread's Local Memory Map
-
-After the `ps_ys_to_xs_adapter` assigns a large tile of work to a thread, the thread needs an efficient way to manage its local piece of that data. This is where the `ys_to_d_descriptor` comes in.
-
-- **What it is:** It's the bridge between the logical, multi-dimensional `Y` coordinate space (how a programmer thinks about the thread's data) and the physical, 1D `D` offset (how that data is actually laid out in a flat register file or thread-local memory).
-- **The Analogy:** It's a local filing system for each thread. A thread asks for data using a logical coordinate like `(y0=1, y1=0)`, and the descriptor instantly returns the shelf number (`D` offset) where that data is stored.
-
-### From a Large Window to a Small Buffer
-
-A key concept is that a large `TileWindow` (e.g., a 64x64 tile with 4096 elements) is loaded into a much smaller, thread-local buffer. The `Y` dimensions represent the small, repeating access pattern a single thread performs, and the buffer (the `D` space) only needs to be large enough to hold data for one unit of this pattern.
-
-The `TileWindow.load()` operation intelligently fetches data from the large global tensor and places it into the correct slot in this small, local buffer. This powerful data distribution is at the heart of the system's efficiency.
-
-### The Y-to-D Transformation in Action
-
-Let's see this in action. We'll create a distribution, load data from a global tensor into a thread's local buffer (`StaticDistributedTensor`), and then access that data using logical `Y` coordinates.
-
-```{pyodide}
-#| file: validation_scripts/validate_ys_to_d_descriptor.py
-#| echo: true
-#| autorun: true
-
-
-import sys
-import numpy as np
-import os
-
-from pytensor.tile_distribution import make_tile_distribution_encoding, make_static_tile_distribution
-from pytensor.static_distributed_tensor import StaticDistributedTensor
-from pytensor.tensor_view import make_naive_tensor_view_packed
-from pytensor.tile_window import TileWindowWithStaticDistribution
-
-def demonstrate_ys_to_d_descriptor():
-    """
-    A minimal demonstration of creating a distribution and accessing thread-local
-    data via Y coordinates, proving the function of ys_to_d_descriptor.
-    """
-    # 1. Create a realistic tile distribution
-    encoding = make_tile_distribution_encoding(
-        rs_lengths=[],
-        hs_lengthss=[
-            [2, 4, 4, 2],  # X0: 64 elements
-            [2, 4, 4, 2]   # X1: 64 elements
-        ],
-        ps_to_rhss_major=[[1, 2], [1, 2]],
-        ps_to_rhss_minor=[[1, 1], [2, 2]],
-        ys_to_rhs_major=[1, 1, 2, 2],
-        ys_to_rhs_minor=[0, 3, 0, 3]
-    )
-    distribution = make_static_tile_distribution(encoding)
-    ys_to_d_desc = distribution.ys_to_d_descriptor
-    y_lengths = ys_to_d_desc.get_lengths()
-
-    # 2. Create a global tensor and a TileWindow
-    x0_size = np.prod(encoding.hs_lengthss[0])  # 64
-    x1_size = np.prod(encoding.hs_lengthss[1])  # 64
-    global_shape = [x0_size, x1_size]
-    global_data = np.arange(np.prod(global_shape), dtype=np.float32).reshape(global_shape)
-    
-    global_view = make_naive_tensor_view_packed(
-        data=global_data.flatten(),
-        lengths=global_shape
-    )
-    
-    tile_window = TileWindowWithStaticDistribution(
-        bottom_tensor_view=global_view,
-        window_lengths=[x0_size, x1_size],
-        window_origin=[0, 0],
-        tile_distribution=distribution
-    )
-
-    # 3. Load data into the thread-local buffer (StaticDistributedTensor)
-    distributed_tensor = tile_window.load()
-
-    print("--- Conceptual Overview ---")
-    print(f"A large {x0_size}x{x1_size} ({np.prod(global_shape)} elements) TileWindow was loaded.")
-    print(f"The data for this thread is stored in a small {len(distributed_tensor.thread_buffer)}-element buffer (the 'D' space).")
-    print(f"The ys_to_d_descriptor maps a logical Y coordinate to an offset in this buffer.")
-    
-    print("\n--- Y-to-D Transformation ---")
-    print(f"Logical Y dimensions: {y_lengths}")
-    strides = [np.prod(y_lengths[i+1:]) if i+1 < len(y_lengths) else 1 for i in range(len(y_lengths))]
-    print(f"Calculated Strides: {strides}")
-    print(f"Formula: D = y0*{strides[0]} + y1*{strides[1]} + y2*{strides[2]} + y3*{strides[3]}")
-    
-    print("\n--- Access Examples ---")
-    
-    example_coords = [
-        ([0, 0, 0, 0], "Origin"),
-        ([1, 0, 0, 0], "Step in Y0"),
-        ([0, 1, 0, 0], "Step in Y1"),
-        ([1, 1, 1, 1], "Max coordinate")
-    ]
-
-    for y_coords, desc in example_coords:
-        # High-level access (what the programmer uses)
-        value = distributed_tensor.get_element(y_coords)
-        
-        # Low-level mapping (what happens internally)
-        d_offset = ys_to_d_desc.calculate_offset(y_coords)
-        
-        print(f"Logical Y coord: {str(y_coords):<15} | {desc:<18} | -> Maps to D offset: {d_offset:<2} | Fetches Value: {value}")
-
-demonstrate_ys_to_d_descriptor()
-```
-
-### Performance Insights: Why This Design is Fast
-
-The `ys_to_d_descriptor` is not just an organizational tool; it's a critical performance feature.
-
-- **Cache Efficiency:** The linear `D` memory layout is extremely cache-friendly, ensuring that once data is loaded, subsequent accesses are fast.
-- **No Synchronization:** Because each thread operates on its own local buffer, there is no need for slow synchronization primitives like locks or atomics between threads.
-- **Enables Vectorization:** A flat, contiguous memory layout is the ideal scenario for modern SIMD hardware, allowing the processor to operate on multiple data points in a single instruction.
-- **Predictable Access:** The static, well-defined layout allows the compiler to heavily optimize the memory access patterns into the most efficient machine code possible.
-=======
 ## Performance Comparison
 
 ```{=html}
@@ -829,7 +709,6 @@
 ## Summary
 
 TileDistribution provides:
->>>>>>> 9101ab4d
 
 - **Automatic work distribution**: Maps threads to data efficiently
 - **Optimal memory patterns**: Ensures coalesced access and minimal conflicts
@@ -839,17 +718,9 @@
 
 Key benefits:
 
-<<<<<<< HEAD
-- It separates the **logical problem** (`X` dimensions) from the **thread partitioning** (`P` dimensions) and the **local access pattern** (`Y` dimensions).
-- The `ps_ys_to_xs_adapter` assigns work to threads.
-- The `ys_to_d_descriptor` provides a high-performance map for threads to access their local data.
-
-Master TileDistribution, and you're ready to understand how it connects to actual data access through TileWindow in the next section!
-=======
 1. **Correctness**: Eliminates manual index calculation errors
 2. **Performance**: Achieves hand-tuned performance automatically
 3. **Productivity**: Reduces code from hundreds of lines to just a few
 4. **Maintainability**: Clear separation of algorithm from distribution
 
-The TileDistribution API is the foundation that enables Composable Kernels to achieve both high performance and high productivity in GPU programming.
->>>>>>> 9101ab4d
+The TileDistribution API is the foundation that enables Composable Kernels to achieve both high performance and high productivity in GPU programming.