---
title: "Buffer Views - Raw Memory Access"
format: 
  live-html:
    mermaid:
      theme: default
---

## Overview

BufferView provides structured access to raw memory regions for GPU kernels. It handles different memory address spaces (global, shared, register) with support for vectorized operations.

<<<<<<< HEAD
### BufferView Architecture

```{=html}
<div class="mermaid">
graph TB
    subgraph "GPU Memory Hierarchy"
        VGPR["Vector General Purpose Registers<br/>256 KB | 1 cycle | ~100 TB/s"]
        LDS["Local Data Share<br/>64 KB | ~20 cycles | ~15 TB/s"]
        L1["L1 Cache<br/>16 KB | ~80 cycles | ~5 TB/s"]
        L2["L2 Cache<br/>4 MB | ~200 cycles | ~2 TB/s"]
        GM["Global Memory<br/>16+ GB | ~400 cycles | ~1 TB/s"]
    end
    
    subgraph "BufferView Operations"
        Read["Read Operations<br/>get(offset)<br/>get&lt;T,N&gt;(offset)"]
        Write["Write Operations<br/>update(offset, value)<br/>update&lt;T,N&gt;(offset, vec)"]
        Atomic["Atomic Operations<br/>atomic_add(offset, value)<br/>atomic_max(offset, value)"]
    end
    
    VGPR --> Read
    LDS --> Read
    L1 --> Read
    L2 --> Read
    GM --> Read
    
    Read --> Write
    Write --> Atomic
    
    style VGPR fill:#10b981,stroke:#047857,stroke-width:2px
    style LDS fill:#f59e0b,stroke:#d97706,stroke-width:2px
    style L1 fill:#3b82f6,stroke:#1d4ed8,stroke-width:2px
    style L2 fill:#8b5cf6,stroke:#6d28d9,stroke-width:2px
    style GM fill:#ef4444,stroke:#b91c1c,stroke-width:2px
    
    style Read fill:#dbeafe,stroke:#3b82f6,stroke-width:2px
    style Write fill:#d1fae5,stroke:#10b981,stroke-width:2px
    style Atomic fill:#fed7aa,stroke:#f59e0b,stroke-width:2px
</div>
```
=======
- Handles out-of-bounds access safely with configurable invalid values
- Supports both scalar and vector data types
- Implements AMD GPU-specific optimizations (buffer addressing, atomic operations)
- Manages memory coherence and caching policies
>>>>>>> 6e084373

```{pyodide}
#| echo: false
#| output: false
#| autorun: true

# Auto-install pythonck package
import micropip
await micropip.install("https://raw.githubusercontent.com/ghamarian/pythonck/master/documentation/pythonck-0.1.0-py3-none-any.whl")
```

## Basic Creation

Out-of-Bounds Handling:

- Zero Value Mode: Returns numerical zero for invalid accesses
- Custom Value Mode: Returns user-specified invalid value


```{pyodide}
#| echo: true
#| output: true

from pytensor.buffer_view import (
    BufferView, AddressSpaceEnum, MemoryOperationEnum, make_buffer_view
)
import numpy as np

# Create data and buffer view
data = np.array([1, 2, 3, 4, 5, 6, 7, 8], dtype=np.float32)
buffer_view = make_buffer_view(data, len(data), AddressSpaceEnum.GLOBAL)

print(f"Buffer size: {buffer_view.buffer_size}")
print(f"Address space: {buffer_view.address_space.name}")
print(f"Data: {data}")
```

<<<<<<< HEAD
### C++ Implementation Reference

**File**: `include/ck_tile/core/tensor/buffer_view.hpp`

```cpp
#include <ck_tile/core/tensor/buffer_view.hpp>
#include <ck_tile/core/numeric/integral_constant.hpp>

// Create buffer view in C++
__device__ void example_buffer_creation()
{
    // Static array in global memory
    float data[8] = {1.0f, 2.0f, 3.0f, 4.0f, 5.0f, 6.0f, 7.0f, 8.0f};
    constexpr index_t buffer_size = 8;

    // Create buffer view for global memory
    // Template parameters: <AddressSpace>
    auto buffer_view = make_buffer_view<address_space_enum::global>(
        data,        // pointer to data
        buffer_size  // number of elements
    );

    // Alternative: Create with explicit type
    using buffer_t = buffer_view<float*, address_space_enum::global>;
    buffer_t explicit_buffer{data, number<buffer_size>{}};

    // Access properties at compile time
    constexpr auto size = buffer_view.get_buffer_size();
    constexpr auto space = buffer_view.get_address_space();

    // The buffer_view type encodes:
    // - Data type (float)
    // - Address space (global memory)
    // - Size (known at compile time for optimization)
    static_assert(size == 8, "Buffer size should be 8");
    static_assert(space == address_space_enum::global, "Should be global memory");
}
```
=======
### Zero Value Mode
```cpp
// Basic buffer view creation with automatic zero for invalid elements
void basic_creation_example() {
    // Create data array
    constexpr size_t buffer_size = 8;
    float data[buffer_size] = {1.0f, 2.0f, 3.0f, 4.0f, 5.0f, 6.0f, 7.0f, 8.0f};
    
    // Create global memory buffer view
    auto buffer_view = make_buffer_view<address_space_enum::global>(data, buffer_size);
}
```

### Custom Value Mode
```cpp
void custom_invalid_value_example() {
    constexpr size_t buffer_size = 8;
    float data[buffer_size] = {1.0f, 2.0f, 3.0f, 4.0f, 5.0f, 6.0f, 7.0f, 8.0f};
    float custom_invalid = 13.0f;
    
    // Create buffer view with custom invalid value
    auto buffer_view = make_buffer_view<address_space_enum::global>(
        data, buffer_size, custom_invalid);
}
```

## Get Operations

### Scalar Access

```{pyodide}
#| echo: true
#| output: true

print("🔍 Scalar Get Operations")
>>>>>>> 6e084373

### Python vs C++ Key Differences

#### 1. **Compile-Time vs Runtime**
- **C++**: BufferView uses template metaprogramming with compile-time constants
  - Size is encoded in the type: `number<8>{}`
  - Address space is a template parameter
  - Enables aggressive compiler optimizations
- **Python**: Everything is runtime
  - Size is a regular integer
  - Address space is an enum value
  - Designed for learning and experimentation

#### 2. **Memory Management**
- **C++**: Direct pointer to GPU memory
  - No memory allocation - uses existing memory
  - Pointer arithmetic for addressing
  - Zero-copy access to device memory
- **Python**: NumPy array simulation
  - Uses host memory to simulate GPU memory
  - Python manages memory lifetime
  - Educational approximation of GPU behavior

#### 3. **Type System**
- **C++**: Strong compile-time typing
  ```cpp
  buffer_view<float*, address_space_enum::global>  // Type encodes everything
  ```
- **Python**: Dynamic typing with runtime checks
  ```python
  BufferView  # Generic class, properties stored as members
  ```

## Get Operations

### Understanding BufferView Indexing

```{=html}
<div class="mermaid">
flowchart LR
    subgraph "Input Parameters"
        Offset["Offset<br/>(e.g., 5)"]
        ValidFlag["Valid Flag<br/>(optional)"]
    end
    
    subgraph "Processing"
        BoundsCheck{{"Bounds Check<br/>offset < buffer_size?"}}
        FlagCheck{{"Flag Check<br/>valid_flag == True?"}}
        Access["Access Memory<br/>buffer[offset]"]
    end
    
    subgraph "Output"
        ValidResult["Valid Result<br/>Return value"]
        Invalid["Invalid Result<br/>Return 0 or default"]
    end
    
    Offset --> BoundsCheck
    ValidFlag --> FlagCheck
    
    BoundsCheck -->|Yes| FlagCheck
    BoundsCheck -->|No| Invalid
    
    FlagCheck -->|Yes| Access
    FlagCheck -->|No| Invalid
    
    Access --> ValidResult
    
    style Offset fill:#e0e7ff,stroke:#4338ca,stroke-width:2px
    style ValidFlag fill:#e0e7ff,stroke:#4338ca,stroke-width:2px
    style ValidResult fill:#d1fae5,stroke:#10b981,stroke-width:2px
    style Invalid fill:#fee2e2,stroke:#ef4444,stroke-width:2px
</div>
```

```{pyodide}
#| echo: true
#| output: true

# Basic get operation
value = buffer_view.get(2)
print(f"Value at index 2: {value}")

# Get with bounds checking
try:
    value = buffer_view.get(10)  # Out of bounds
except IndexError as e:
    print(f"Error: {e}")

# Get with valid flag
value_with_flag = buffer_view.get(3, valid_flag=True)
print(f"Value at index 3 (with flag): {value_with_flag}")

# Invalid flag returns default
value_invalid = buffer_view.get(3, valid_flag=False)
print(f"Value with invalid flag: {value_invalid}")
```

### C++ Get Operations

```cpp
__device__ void example_get_operations()
{
    // Create buffer view
    float data[8] = {1.0f, 2.0f, 3.0f, 4.0f, 5.0f, 6.0f, 7.0f, 8.0f};
    auto buffer = make_buffer_view<address_space_enum::global>(data, 8);

    // Simple get - compile-time bounds checking when possible
    float value1 = buffer.get(number<2>{});  // Compile-time index
    float value2 = buffer.get(threadIdx.x);   // Runtime index

    // Get with valid flag - branchless conditional access
    bool valid_flag = (threadIdx.x < 4);
    float value3 = buffer.get(threadIdx.x, valid_flag);
    // Returns data[threadIdx.x] if valid_flag && in_bounds, else 0

    // Get with coordinate (multi-dimensional access)
    auto coord = make_tuple(number<1>{}, threadIdx.x);
    float value4 = buffer.get(coord);  // Flattened multi-D access

    // Template-based get for vectorization
    auto vec4 = buffer.template get<float4>(number<0>{});
    // Loads 4 floats in a single instruction
}
```

## Vectorized Operations

### Scalar vs Vectorized Memory Access

```{=html}
<div class="mermaid">
graph LR
    subgraph "Scalar Access (4 instructions)"
        S1["Load float[0]"] --> R1["Register 1"]
        S2["Load float[1]"] --> R2["Register 2"]
        S3["Load float[2]"] --> R3["Register 3"]
        S4["Load float[3]"] --> R4["Register 4"]
    end
    
    subgraph "Vectorized Access (1 instruction)"
        V1["Load float4[0]"] --> VR["Vector Register<br/>(4 floats)"]
    end
    
    subgraph "Performance Impact"
        Perf["4x fewer instructions<br/>Better memory bandwidth<br/>Reduced latency"]
    end
    
    R1 & R2 & R3 & R4 --> Perf
    VR --> Perf
    
    style S1 fill:#fee2e2,stroke:#ef4444,stroke-width:2px
    style S2 fill:#fee2e2,stroke:#ef4444,stroke-width:2px
    style S3 fill:#fee2e2,stroke:#ef4444,stroke-width:2px
    style S4 fill:#fee2e2,stroke:#ef4444,stroke-width:2px
    style V1 fill:#d1fae5,stroke:#10b981,stroke-width:2px
    style Perf fill:#fef3c7,stroke:#f59e0b,stroke-width:2px
</div>
```

```{pyodide}
#| echo: true
#| output: true

import numpy as np

# Scalar vs Vectorized Operations
data = np.arange(16, dtype=np.float32)
buffer_view = make_buffer_view(data, len(data), AddressSpaceEnum.GLOBAL)

# Scalar access (4 separate operations)
print("Scalar access:")
for i in range(4):
    value = buffer_view.get(i)
    print(f"  Load {i}: {value}")

# Vectorized access (single operation)
print("\nVectorized access:")
vec4 = buffer_view.get_vectorized(0, 4)  # Get 4 elements at once
print(f"  Load float4: {vec4}")

# Performance comparison
print("\nPerformance Impact:")
print("  Scalar: 4 memory transactions")
print("  Vectorized: 1 memory transaction")
print("  Speedup: ~4x for memory-bound operations")
```

## Update Operations

```{pyodide}
#| echo: true
#| output: true

# Create a writable buffer
data = np.array([10, 20, 30, 40, 50], dtype=np.float32)
buffer_view = make_buffer_view(data, len(data), AddressSpaceEnum.GLOBAL)

print("Original data:", data)

# Basic update
buffer_view.update(2, 99.0)
print("After update(2, 99.0):", data)

# Update with valid flag
buffer_view.update(3, 88.0, valid_flag=True)
print("After update(3, 88.0, valid_flag=True):", data)

# Invalid flag - no update
buffer_view.update(4, 77.0, valid_flag=False)
print("After update(4, 77.0, valid_flag=False):", data)

# Vectorized update
vec_data = np.array([1.0, 2.0, 3.0, 4.0], dtype=np.float32)
buffer_view.update_vectorized(0, vec_data)
print("After vectorized update:", data)
```

## Atomic Operations

### Atomic vs Non-Atomic Operations

```{=html}
<div class="mermaid">
graph TB
    subgraph "Non-Atomic Operation (Race Condition)"
        NA1["Thread 1: Read value (10)"] --> NA2["Thread 1: Add 5 (15)"]
        NA3["Thread 2: Read value (10)"] --> NA4["Thread 2: Add 3 (13)"]
        NA2 --> NA5["Thread 1: Write 15"]
        NA4 --> NA6["Thread 2: Write 13"]
        NA5 & NA6 --> NA7["Final value: 13 ❌<br/>(Lost update from Thread 1)"]
    end
    
    subgraph "Atomic Operation (Thread-Safe)"
        A1["Thread 1: atomic_add(5)"] --> A2["Hardware ensures<br/>serialization"]
        A3["Thread 2: atomic_add(3)"] --> A2
        A2 --> A4["Final value: 18 ✓<br/>(Both updates applied)"]
    end
    
    style NA7 fill:#fee2e2,stroke:#ef4444,stroke-width:2px
    style A4 fill:#d1fae5,stroke:#10b981,stroke-width:2px
</div>
```

```{pyodide}
#| echo: true
#| output: true

# Demonstrate atomic operations
data = np.array([100, 200, 300], dtype=np.float32)
buffer_view = make_buffer_view(data, len(data), AddressSpaceEnum.GLOBAL)

print("Initial data:", data)

# Atomic add
old_value = buffer_view.atomic_add(0, 50)
print(f"atomic_add(0, 50) - old value: {old_value}, new data: {data}")

# Atomic max
old_value = buffer_view.atomic_max(1, 250)
print(f"atomic_max(1, 250) - old value: {old_value}, new data: {data}")

# Atomic operations with valid flag
old_value = buffer_view.atomic_add(2, 100, valid_flag=True)
print(f"atomic_add(2, 100, valid_flag=True) - old value: {old_value}, new data: {data}")
```

### C++ Atomic Operations

```cpp
__device__ void example_atomic_operations()
{
    // Shared memory for workgroup-level reductions
    __shared__ float shared_sum[256];
    auto shared_buffer = make_buffer_view<address_space_enum::lds>(
        shared_sum, 256
    );

    // Initialize shared memory
    if (threadIdx.x < 256) {
        shared_buffer.update(threadIdx.x, 0.0f);
    }
    __syncthreads();

    // Each thread atomically adds to shared memory
    float my_value = float(threadIdx.x);
    float old = shared_buffer.atomic_add(0, my_value);
    
    // Atomic max for finding maximum value
    shared_buffer.atomic_max(1, my_value);
    
    __syncthreads();
    
    // Thread 0 reads the results
    if (threadIdx.x == 0) {
        float sum = shared_buffer.get(0);
        float max = shared_buffer.get(1);
        // sum contains sum of all thread indices
        // max contains the maximum thread index
    }
}
```

## Address Space Usage Patterns

```{=html}
<div class="mermaid">
flowchart TB
    subgraph "Compute Flow"
        GM1["Global Memory<br/>Input Data"] --> LDS["LDS<br/>Tile Cache"]
        LDS --> VGPR["VGPR<br/>Working Set"]
        VGPR --> Compute["Compute<br/>Operations"]
        Compute --> VGPR
        VGPR --> LDS2["LDS<br/>Reduction"]
        LDS2 --> GM2["Global Memory<br/>Output Data"]
    end
    
    subgraph "Usage Pattern"
        P1["1. Load tile from Global → LDS"]
        P2["2. Load working set LDS → VGPR"]
        P3["3. Compute in VGPR"]
        P4["4. Store results VGPR → LDS"]
        P5["5. Reduce in LDS"]
        P6["6. Write final LDS → Global"]
    end
    
    P1 --> P2 --> P3 --> P4 --> P5 --> P6
    
    style GM1 fill:#fee2e2,stroke:#ef4444,stroke-width:2px
    style LDS fill:#fed7aa,stroke:#f59e0b,stroke-width:2px
    style VGPR fill:#d1fae5,stroke:#10b981,stroke-width:2px
    style Compute fill:#e0e7ff,stroke:#4338ca,stroke-width:2px
</div>
```

## Summary

BufferView provides:
- **Unified Interface**: Same API for all memory spaces
- **Type Safety**: Address space encoded in type (C++)
- **Performance**: Vectorized operations and optimal access patterns
- **Flexibility**: Support for runtime bounds checking and conditional access
- **Atomic Operations**: Thread-safe updates for parallel algorithms

The abstraction hides the complexity of different memory spaces while exposing the operations needed for high-performance GPU computing.<|MERGE_RESOLUTION|>--- conflicted
+++ resolved
@@ -10,7 +10,6 @@
 
 BufferView provides structured access to raw memory regions for GPU kernels. It handles different memory address spaces (global, shared, register) with support for vectorized operations.
 
-<<<<<<< HEAD
 ### BufferView Architecture
 
 ```{=html}
@@ -50,12 +49,11 @@
     style Atomic fill:#fed7aa,stroke:#f59e0b,stroke-width:2px
 </div>
 ```
-=======
+
 - Handles out-of-bounds access safely with configurable invalid values
 - Supports both scalar and vector data types
 - Implements AMD GPU-specific optimizations (buffer addressing, atomic operations)
 - Manages memory coherence and caching policies
->>>>>>> 6e084373
 
 ```{pyodide}
 #| echo: false
@@ -93,7 +91,6 @@
 print(f"Data: {data}")
 ```
 
-<<<<<<< HEAD
 ### C++ Implementation Reference
 
 **File**: `include/ck_tile/core/tensor/buffer_view.hpp`
@@ -132,7 +129,7 @@
     static_assert(space == address_space_enum::global, "Should be global memory");
 }
 ```
-=======
+
 ### Zero Value Mode
 ```cpp
 // Basic buffer view creation with automatic zero for invalid elements
@@ -168,7 +165,7 @@
 #| output: true
 
 print("🔍 Scalar Get Operations")
->>>>>>> 6e084373
+
 
 ### Python vs C++ Key Differences
 
